--- conflicted
+++ resolved
@@ -19,7 +19,6 @@
 warnings.filterwarnings("error")
 
 
-<<<<<<< HEAD
 @dataclass
 class Args:
     model_name: Optional[str]=None # This is for inferring all versions of a model
@@ -42,24 +41,6 @@
     gpu_sim: bool=False
 
 def infer(device, environment, policy, log_path: str = "logs/trajectories.npz", num_episodes: int = 5, max_steps: int = 10000, stochastic: bool = True):
-=======
-
-
-def infer(args):
-
-    device = torch.device('cuda' if args.gpu_sim and torch.cuda.is_available() else 'cpu')
-    print(f"Using {device} for inference")
-
-
-    # Create environment
-    environment = EnvWrapper(args.num_envs, args.gpu_sim, frozen_path=args.checkpoint_1, gpu_id=args.gpu_id, viewer=args.viewer)
-    input_dimensions = environment.get_input_dim()
-    action_buckets = environment.get_action_buckets()
-
-    # Load policy
-    policy = Agent(input_dimensions, num_channels=256, num_layers=2, action_buckets=action_buckets).to(device)
-    policy.load(args.checkpoint_0)
->>>>>>> d0a6bb2a
     policy.eval()
     print(f"Successfully loaded {policy}.")
 
@@ -107,22 +88,8 @@
     # Main inference loop
     while step < max_steps:
         with torch.no_grad():
-<<<<<<< HEAD
-            if stochastic:
-                actions, _, _ = policy(obs)
-            else:
-                backbone_features = policy.backbone(obs)
-                logits = policy.actor(backbone_features)
-                action_dists = DiscreteActionDistributions(environment.get_action_buckets(), logits=logits)
-                best_actions = torch.zeros(environment.num_worlds, len(environment.get_action_buckets()), dtype=torch.long, device=device)
-                action_dists.best(best_actions)
-                actions = best_actions
-                
-            
-=======
             actions, _, _ = policy(obs, stochastic=args.stochastic)
 
->>>>>>> d0a6bb2a
             # Check if viewer exists and human control is active
             if (environment.viewer is not None and 
                 controller_manager.is_human_control_active()):
